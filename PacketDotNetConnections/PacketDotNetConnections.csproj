--- conflicted
+++ resolved
@@ -16,13 +16,8 @@
   </PropertyGroup>
 
   <ItemGroup>
-<<<<<<< HEAD
-    <PackageReference Include="log4net" Version="2.0.10" />
+    <PackageReference Include="log4net" Version="2.0.12" />
     <PackageReference Include="packetdotnet" Version="1.2.0" />
-=======
-    <PackageReference Include="log4net" Version="2.0.12" />
-    <PackageReference Include="packetdotnet" Version="1.1.1" />
->>>>>>> 8c640b77
     <PackageReference Include="sharppcap" Version="5.3.0" />
     <PackageReference Include="sharpziplib" Version="1.3.1" />
     <PackageReference Include="NuGet.Build.Packaging" Version="0.2.2" />
