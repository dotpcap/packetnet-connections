<Project Sdk="Microsoft.NET.Sdk">

  <PropertyGroup>
    <TargetFramework>netstandard2.0</TargetFramework>
    <PackOnBuild>true</PackOnBuild>
    <PackageLicenseUrl>https://github.com/chmorgan/packetnet-connections/blob/master/LICENSE</PackageLicenseUrl>
    <Owners>Chris Morgan &lt;chmorgan@gmail.com</Owners>
    <PackageProjectUrl>http://github.com/chmorgan/packetnet-connections</PackageProjectUrl>
    <Summary>Supplement to Packet.Net</Summary>
    <Title>PacketDotNet.Connections - Connection tracking for Packet.NET</Title>
    <PackageId>packetnet-connections</PackageId>
    <Authors>Chris Morgan &lt;chmorgan@gmail.com&gt;</Authors>
    <Description>Supplement to Packet.Net that adds support for connection tracking</Description>
    <AssemblyVersion>1.2.0.0</AssemblyVersion>
    <Version>1.2.0</Version>
  </PropertyGroup>

  <ItemGroup>
    <PackageReference Include="log4net" Version="2.0.12" />
    <PackageReference Include="packetdotnet" Version="1.1.1" />
<<<<<<< HEAD
    <PackageReference Include="sharppcap" Version="5.4.0" />
    <PackageReference Include="sharpziplib" Version="1.2.0" />
=======
    <PackageReference Include="sharppcap" Version="5.3.0" />
    <PackageReference Include="sharpziplib" Version="1.3.1" />
>>>>>>> 8c640b77
    <PackageReference Include="NuGet.Build.Packaging" Version="0.2.2" />
  </ItemGroup>

</Project><|MERGE_RESOLUTION|>--- conflicted
+++ resolved
@@ -18,13 +18,8 @@
   <ItemGroup>
     <PackageReference Include="log4net" Version="2.0.12" />
     <PackageReference Include="packetdotnet" Version="1.1.1" />
-<<<<<<< HEAD
     <PackageReference Include="sharppcap" Version="5.4.0" />
-    <PackageReference Include="sharpziplib" Version="1.2.0" />
-=======
-    <PackageReference Include="sharppcap" Version="5.3.0" />
     <PackageReference Include="sharpziplib" Version="1.3.1" />
->>>>>>> 8c640b77
     <PackageReference Include="NuGet.Build.Packaging" Version="0.2.2" />
   </ItemGroup>
 
